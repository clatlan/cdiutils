from typing import Union, Tuple, Optional
from scipy.ndimage import center_of_mass
import matplotlib.pyplot as plt
import numpy as np
from scipy.interpolate import RegularGridInterpolator
import xrayutilities as xu

from cdiutils.utils import pretty_print, center, crop_at_center
from cdiutils.geometry import Geometry


class SpaceConverter():
    """
    A class to handle the conversions between the different frames and
    spaces.
    """
    def __init__(
            self,
            geometry: Geometry,
            roi: Union[np.ndarray, list, tuple],
            energy: Optional[float]=None
    ):
        self.geometry = geometry
        # convert the geometry to xrayutilities coordinate system
        self.geometry.cxi_to_xu()

        self.energy = energy
        self.roi = roi
        self.det_calib_parameters = {}
        self.hxrd = None

        self._q_space_transitions = None

        self._reference_voxel = None
        self._cropped_shape = None
        self._full_shape = None

        self.q_space_shift = None

        self.q_lab_interpolator: Interpolator3D=None
        self.direct_lab_interpolator: Interpolator3D=None
        self.xu_gridder: xu.FuzzyGridder3D=None
    
    @property
    def q_space_transition(self):
        return self._q_space_transitions
    
    @property
    def reference_voxel(self):
        return self._reference_voxel

    @reference_voxel.setter
    def reference_voxel(self, voxel: Union[tuple, np.ndarray, list]):
        if isinstance(voxel, (list, np.ndarray)):
            self._reference_voxel = tuple(voxel)
        else:
            self._reference_voxel = voxel

    @property
    def cropped_shape(self):
        return self._cropped_shape

    @cropped_shape.setter
    def cropped_shape(self, shape: Union[tuple, np.ndarray, list]):
        self._cropped_shape = shape

    @property
    def full_shape(self):
        return self._full_shape

    def init_q_space_area(self, det_calib_parameters: dict=None):
        """
        Initialize the xrayutilites XHRD instance with the detector
        calibration parameters.
        """
        if det_calib_parameters is None:
            det_calib_parameters = self.det_calib_parameters
            if self.det_calib_parameters is None:
                raise ValueError(
                    "Provide det_calib_parameters or run"
                    "the detector calibration"
                )
        else:
            self.det_calib_parameters = det_calib_parameters

        if np.all(
                [
                    k in ["cch1", "cch2", "pwidth1", "pwidth2", "distance",
                          "tiltazimuth", "tilt", "detrot", "outerangle_offset"]
                    for k in det_calib_parameters.keys()
                ]
            ):
            qconversion = xu.experiment.QConversion(
                sampleAxis=self.geometry.sample_circles,
                detectorAxis=self.geometry.detector_circles,
                r_i=self.geometry.beam_direction
            )
            self.hxrd = xu.HXRD(
                idir=self.geometry.beam_direction, # defines the inplane
                # reference direction (idir points into the beam
                # direction at zero angles)
                ndir=[0, 0, 1], # defines the surface normal of your sample
                # (ndir points along the innermost sample rotation axis)
                en=self.energy,
                qconv=qconversion
            )
            self.hxrd.Ang2Q.init_area(
                detectorDir1=self.geometry.detector_vertical_orientation,
                detectorDir2=self.geometry.detector_horizontal_orientation,
                cch1=det_calib_parameters["cch1"] - self.roi[0],
                cch2=det_calib_parameters["cch2"] - self.roi[2],
                Nch1=self.roi[1] - self.roi[0],
                Nch2=self.roi[3] - self.roi[2],
                pwidth1=det_calib_parameters["pwidth1"],
                pwidth2=det_calib_parameters["pwidth2"],
                distance=det_calib_parameters["distance"],
                detrot=det_calib_parameters["detrot"],
                tiltazimuth=det_calib_parameters["tiltazimuth"],
                tilt=det_calib_parameters["tilt"],
            )
        else:
            raise ValueError(
                "det_calib_parameters dict requires the "
                "following keys\n"
                "'cch1', 'cch2', 'pwidth1', 'pwidth2', 'distance',"
                "'tiltazimuth', 'tilt', 'detrot', 'outerangle_offset'"
            )

    def set_q_space_area(
            self,
            sample_outofplane_angle: Union[float, np.ndarray],
            sample_inplane_angle: Union[float, np.ndarray],
            detector_outofplane_angle: Union[float, np.ndarray],
            detector_inplane_angle:  Union[float, np.ndarray]
    ):
        """
        Compute the _q_space_transitions provided by xrayutilities
        """

        qx, qy, qz = self.hxrd.Ang2Q.area(
                sample_outofplane_angle,
                sample_inplane_angle,
                detector_inplane_angle,
                detector_outofplane_angle
            )
        qx = np.array(qx)
        qy = np.array(qy)
        qz = np.array(qz)
        self._q_space_transitions = np.asarray([qx, qy, qz])
        self._full_shape = self._q_space_transitions.shape[1:]

    def index_det_to_q_lab(
            self,
            ijk: Union[np.ndarray, list, tuple],
    ) -> tuple:
        """
        Transition an index from the detector frame to the reciprocal 
        lab space
        """

        if self._q_space_transitions is None:
            raise ValueError(
                "q_space_transitions is None, please set the q space area "
                "with SpaceConverter.set_q_space_area() method"
            )
        return self.do_transition(
            ijk,
            self._q_space_transitions
        )

    def index_cropped_det_to_det(
            self,
            ijk: Union[np.ndarray, list, tuple]
    ) -> tuple:
        """
        Transition an index of the cropped detector frame to the full 
        detector frame 
        """
        if (self._cropped_shape is None) or (self._reference_voxel is None):
            raise ValueError("Set a cropped_shape and a reference_voxel")
        return tuple(
            ijk
            + (np.array(self._full_shape) - np.array(self._cropped_shape))//2
            - (np.array(self._full_shape)//2 - self._reference_voxel)
        )

    def index_cropped_det_to_q_lab(
                self,
                ijk: Union[np.ndarray, list, tuple]
    ) -> tuple:
        """
        Transition an index from the cropped detector frame to the 
        reciprocal lab space frame
        """
        return self.index_det_to_q_lab(self.index_cropped_det_to_det(ijk))
    
    def index_cropped_det_to_index_of_q_lab(
                self,
                ijk: Union[np.ndarray, list, tuple]
    ) -> tuple:
        """
        Transition an index from the cropped detector frame to the 
        index-of-q lab frame
        """
        cubinates = self.get_q_lab_regular_grid(arrangement="cubinates")
        ijk = self.index_cropped_det_to_q_lab(ijk) # q value
        ijk = np.unravel_index(
            np.argmin(
                np.linalg.norm(
                    cubinates - ijk,
                    axis=3
                )
            ),
            cubinates.shape[:-1]
        )
        return ijk

    def dspacing(
                self,
                q_lab_coordinates: Union[np.ndarray, list, tuple]
    )-> float:
        """
        Compute the dspacing
        """
        return 2*np.pi / np.linalg.norm(q_lab_coordinates)

    def lattice_parameter(
                self,
                q_lab_coordinates: Union[np.ndarray, list, tuple],
                hkl: Union[np.ndarray, list, tuple]
    ) -> float:
        """
        Compute the lattice parameter
        """
        return (
                self.dspacing(q_lab_coordinates)
                * np.sqrt(hkl[0]**2 + hkl[1]**2 + hkl[2]**2)
        )

    @staticmethod
    def do_transition(
            ijk: Union[np.ndarray, list, tuple],
            transition_matrix: np.ndarray
    ) -> tuple:
        """
        Transform a (i, j, k) tuple into the corresponding qx, qy, qz) 
        values based the transition matrix
        """
        new_x = transition_matrix[0][ijk[0], ijk[1], ijk[2]]
        new_y = transition_matrix[1][ijk[0], ijk[1], ijk[2]]
        new_z = transition_matrix[2][ijk[0], ijk[1], ijk[2]]

        return float(new_x), float(new_y), float(new_z)

    def crop_q_space_transitions(self) -> None:
        """
        Crop the _q_space_transitions according to the cropped data
        shape
        """
        q_space_transitions = np.empty((3,) + self._cropped_shape)
        for i in range(3):
            q_space_transitions[i] = crop_at_center(
                center(
                    self._q_space_transitions[i],
                    where=self._reference_voxel
                ),
                final_shape=self._cropped_shape
            )
        return q_space_transitions

    def _center_shift_q_space_transitions(
            self,
            q_space_transitions: np.ndarray,
            shift_voxel: tuple
    ) -> np.ndarray:

        # Using the Interpolator3D requires the centering of the q
        # values, here we save the shift in q for later use
        q_space_shift = [
            q_space_transitions[i][shift_voxel]
            for i in range(3)
        ]
        # center the q_space_transitions values (not the indexes) so the
        # center of the Bragg peak is (0, 0, 0) A-1
        for i in range(3):
            q_space_transitions[i] = (
                q_space_transitions[i] - q_space_shift[i]
            )

        # reshape the grid so rows correspond to x, y and z coordinates,
        # columns correspond to the bins
        q_space_transitions = q_space_transitions.reshape(
                3,
                q_space_transitions[0].size
        )
        self.q_space_shift = q_space_shift
        return q_space_transitions

    def orthogonalize_to_q_lab(
            self,
            data: np.ndarray,
            method: str="cdiutils",
            shift_method: str="center"
    ) -> np.ndarray:
        """
        Orthogonalize detector data of the reciprocal space to the lab
        (xu) frame.
        """

        self._check_shape(data.shape)
        if self._q_space_transitions[0].shape != data.shape:

            self.crop_q_space_transitions()
            q_space_transitions = self.crop_q_space_transitions()
        else:
            q_space_transitions = self._q_space_transitions


        if method in ("xu", "xrayutilities"):
            gridder = xu.FuzzyGridder3D(*data.shape)
            gridder(*q_space_transitions, data)
            self.xu_gridder = gridder
            return gridder.data

        if self.q_lab_interpolator is None:
            self.init_interpolator(
                data,
                space="reciprocal_space",
                shift_method=shift_method

            )
        return self.q_lab_interpolator(data)

    def _check_shape(self, shape: tuple) -> None:
        """
        Raise an error if the shape is different to the original raw
        data and the _reference voxel was not set.
        """
        if (
                self._q_space_transitions[0].shape != shape
                and self._reference_voxel is None
        ):
            raise ValueError(
                "The shape of the data to orthogonalize should be similar "
                "to that of the raw data or you must set the "
                "reference_voxel which is the center of the parsed cropped"
                " data in the full raw data frame"
            )

    def init_interpolator(
            self,
            detector_data: np.ndarray,
            direct_space_data_shape: Optional[tuple]=None,
            direct_space_voxel_size: Union[tuple, np.ndarray, list, float]=None,
            space: str="direct",
            shift_method: str="center"
    ):
        shape = detector_data.shape
        size = detector_data.size

        self._check_shape(shape)

        self.crop_q_space_transitions()
        q_space_transitions = self.crop_q_space_transitions()

        if shift_method == "center":
            shift_voxel = tuple(s // 2 for s in shape)
        elif shift_method == "max":
            shift_voxel = np.unravel_index(np.argmax(detector_data), shape)
        
        q_space_transitions = self._center_shift_q_space_transitions(
            q_space_transitions,
            shift_voxel
        )

        # create the 0 centered index grid
        k_matrix = []
        for i in np.indices(shape):
            k_matrix.append(i - i[shift_voxel])
        k_matrix = np.array(k_matrix).reshape(3, size)

        # get the linear_transformation_matrix
        linear_transformation_matrix = self.linear_transformation_matrix(
            q_space_transitions,
            k_matrix
        )

        if space in (
                "q", "rcp", "rcp_space",
                "reciprocal", "reciprocal_space", "both"):
            
            if direct_space_data_shape is None:
                raise ValueError(
                    "if space is 'direct' direct_space_data must be provided"
                )

            if shape != direct_space_data_shape:
                raise ValueError(
                    "The cropped_raw_data should have the same shape as the"
                    "reconstructed object"
                )
    
            self.q_lab_interpolator = Interpolator3D(
                original_shape=shape,
                original_to_target_matrix=linear_transformation_matrix
            )

        if space in ("direct", "direct_space", "both"):

            # Compute the linear transformation matrix of the direct space
            direct_lab_transformation_matrix = np.dot(
                np.linalg.inv(linear_transformation_matrix.T),
                np.diag(2 * np.pi / np.array(shape))
            )
            # Unit of the matrix vectors is A, convert it to nm
            direct_lab_transformation_matrix /= 10

            direct_lab_voxel_size = np.linalg.norm(
                direct_lab_transformation_matrix,
                axis=1
            )
            print(
                "[INFO] Voxel size in the direct lab space due to the "
                "orthognolization process",
                direct_lab_voxel_size
            )

            # make the interpolator instance
            self.direct_lab_interpolator = Interpolator3D(
                original_shape=shape,
                original_to_target_matrix=direct_lab_transformation_matrix,
                target_voxel_size=direct_space_voxel_size
            )

        else:
            raise ValueError(
                "Unknown space"
            )

    def orthogonalize_to_direct_lab(
            self,
            direct_space_data: np.ndarray,
            detector_data: Optional[np.ndarray]=None,
            direct_space_voxel_size: Union[tuple, np.ndarray, list, float]=None,
    ) -> np.ndarray:
        """
        Orthogonalize the direct space data (reconstructed object) to
        orthogonalized direct space.
        """

        if self.direct_lab_interpolator is None:
            if detector_data is None:
                raise ValueError(
                    "Provide a detector_data or initiliase the interpolator "
                    "using init_interpolator() method"
                )
            self.init_interpolator(
                detector_data,
                direct_space_data.shape,
                space="direct",
                direct_space_voxel_size=direct_space_voxel_size
            )
        return self.direct_lab_interpolator(direct_space_data)

    @staticmethod
    def linear_transformation_matrix(
            grid: np.ndarray,
            index_matrix: np.ndarray
    ) -> np.ndarray:
        """
        Compute the tranformation matrix that convert (i, j, k) integer
        position into the given grid coordinates.
        """
        return np.dot(
            grid,
            np.dot(
                index_matrix.T,
                np.linalg.inv(
                    np.dot(
                        index_matrix,
                        index_matrix.T
                    )
                )
            )
        )

    def get_q_space_transitions(self, arrangement: str="list"):
        """
        Get the q space transitions calculated by xrayutilities and
        chose the arrangement either a list of three 1d array
        or a cube of q coordinates in the q lab space.
        """
        if self._q_space_transitions is None:
            raise ValueError(
                "_q_space_transitions are none, use the set_q_space_area "
                "method"
            )
        if arrangement in ("l", "list"):
            return self._q_space_transitions
        elif arrangement in ("c", "cubinates"):
            return np.moveaxis(
                self._q_space_transitions,
                source=0,
                destination=3
            )
        else:
            raise ValueError(
                "arrangement should be 'l', 'list', 'c' or 'cubinates'"
            )
    
    def get_xu_q_lab_regular_grid(self, arrangement: str="list"):
        """
        Get the regular grid used for the xu orthogonalization in the q lab
        space and chose the arrangement either a list of three 1d array
        or a cube of q coordinates in the q lab space.
        """
        if self.xu_gridder is None:
            raise ValueError(
                "No q lab space xu_gridder initialized, cannot provide a "
                "regular grid"
            )
        grid = [
            self.xu_gridder.xaxis,
            self.xu_gridder.yaxis,
            self.xu_gridder.zaxis
        ]
        if arrangement in ("l", "list"):
            return grid
        elif arrangement in ("c", "cubinates"):
            # create a temporary meshgrid
            qx, qy, qz = np.meshgrid(grid[0], grid[1], grid[2], indexing="ij")
            return np.moveaxis(
                np.array([qx, qy, qz]),
                source=0,
                destination=3
            )
        else:
            raise ValueError(
                "arrangement should be 'l', 'list', 'c' or 'cubinates'"
            )

    def get_q_lab_regular_grid(self, arrangement: str="list"):
        """
        Get the regular grid used for the orthogonalization in the q lab
        space and chose the arrangement either a list of three 1d array
        or a cube of q coordinates in the q lab space.
        """
        if self.q_lab_interpolator is None:
            raise ValueError(
                "No q lab space interpolator initialized, cannot provide a "
                "regular grid"
            )

        grid = [
            self.q_lab_interpolator.target_grid[i]
            + self.q_space_shift[i]
            for i in range(3)
        ]
        if arrangement in ("l", "list"):
            return [grid[0][:, 0, 0], grid[1][0, :, 0], grid[2][0, 0, :]]
        elif arrangement in ("c", "cubinates"):
            return np.moveaxis(grid, source=0, destination=3)
        else:
            raise ValueError(
                "arrangement should be 'l', 'list', 'c' or 'cubinates'"
            )

    def get_direct_lab_regular_grid(self, arrangement: str="list"):
        """
        Get the regular grid used for the orthogonalization in the
        direct space and chose the arrangement either a list of three
        1d array or a cube of the coordinates in the direct lab space.
        """
        if self.direct_lab_interpolator is None:
            raise ValueError(
                "No direct lab space interpolator initialized, cannot provide "
                "a regular grid"
            )
        grid = [self.direct_lab_interpolator.target_grid[i] for i in range(3)]
        if arrangement in ("l", "list"):
            return [grid[0][:, 0, 0], grid[1][0, :, 0], grid[2][0, 0, :]]
        elif arrangement in ("c", "cubinates"):
            return np.moveaxis(grid, source=0, destination=3)
        else:
            raise ValueError(
                "arrangement should be 'l', 'list', 'c' or 'cubinates'"
            )

    @staticmethod
    def lab_to_cxi_conventions(
            data: Union[np.ndarray, tuple, list]
    ) -> Union[np.ndarray, tuple, list]:
        """
        Convert the a np.ndarray, a list or a tuple from the lab frame
        system to the cxi frame conventions.
        [
            axis0=Xlab (pointing away from the light source),
            axis1=Ylab (outboard),
            axis2=Zlab (vertical up)
        ]
        will be converted into
        [
            axis0=Zcxi (pointing away from the light source),
            axis1=Ycxi (vertical up),
            axis2=Xcxi (horizontal completing the right handed system)
        ]
        """
        if isinstance(data, (tuple, list)):
            axis0, axis1, axis2 = data
            return type(data)((axis0, axis2, axis1))
        if isinstance(data, np.ndarray):
            if data.shape == (3, ):
                return np.array([data[0], data[2], data[1]])
            return np.swapaxes(data, axis1=1, axis2=2)
        else:
            raise TypeError(
                "data should be a 3D np.ndarray, a list of 3 values, a tuple "
                "of 3 values or a np.ndarray of 3 values."
            )
    @staticmethod
    def cxi_to_lab_conventions(
            data: Union[np.ndarray, tuple, list]
    ) -> Union[np.ndarray, tuple, list]:
        """
        Convert the a np.ndarray, a list or a tuple from the cxi frame
        system to the lab frame conventions.
        [
            axis0=Zcxi (pointing away from the light source),
            axis1=Ycxi (vertical up),
            axis2=Xcxi (horizontal completing the right handed system)
        ]
        will be converted into
        [
            axis0=Xlab (pointing away from the light source),
            axis1=Ylab (outboard),
            axis2=Zlab (vertical up)
        ]
        
        """
        if isinstance(data, (tuple, list)):
            axis0, axis1, axis2 = data
            return type(data)((axis0, axis2, axis1))
        if isinstance(data, np.ndarray):
            if data.shape == (3, ):
                return np.array([data[0], data[2], data[1]])
            return np.swapaxes(data, axis1=1, axis2=2)
        else:
            raise TypeError(
                "data should be a 3D np.ndarray, a list of 3 values, a tuple "
                "of 3 values or a np.ndarray of 3 values."
            )

<<<<<<< HEAD
    def get_q_norm_histogram(self, q_lab_data: np.ndarray) -> tuple[np.ndarray, np.ndarray]:
        """
        This funtion calculates the magnitude of the Q vector for each position
        in reciprocal space in the lab frame. It returns the Q norms as a 
        1D array as well as the intensities flattened to a 1D array to coresspond 
        directly with the Q norms. This can be best visualized using a histogram.
        The q_norms and data are sorted,
=======
    def get_q_norm_histogram(
            self,
            q_lab_data: np.ndarray
    ) -> tuple[np.ndarray, np.ndarray]:
        """
        This funtion calculates the magnitude of the Q vector for each
        position in reciprocal space in the lab frame. It returns the Q
        norms as a 1D array as well as the intensities flattened to a 1D
        array to coresspond directly with the Q norms. This can be best 
        visualized using a histogram.
>>>>>>> 4f5e8194
        """
        try:
            grid = self.get_q_lab_regular_grid(arrangement="c")
        except ValueError:
            grid = self.get_xu_q_lab_regular_grid(arrangement="c")
        grid = np.reshape(grid, (grid.size//3, 3))
        q_norm = np.linalg.norm(grid, axis=1)
        flattend_intensity  =np.reshape(q_lab_data, q_lab_data.size)
<<<<<<< HEAD
        sort_order = q_norm.argsort()
        sorted_q_norm = q_norm[sort_order]
        sorted_flat_intens =  flattend_intensity[sort_order]
        return sorted_q_norm, sorted_flat_intens
=======
        return q_norm, flattend_intensity
>>>>>>> 4f5e8194


    @staticmethod
    def run_detector_calibration(
            detector_calibration_frames: np.ndarray,
            delta: float,
            nu: float,
            energy: float,
            pixel_size_x=55e-6,
            pixel_size_y=55e-6,
            sdd_estimate: float=None,
            show=True,
            verbose=True,
    ) -> dict:

        x_com = []
        y_com = []
        for i in range(detector_calibration_frames.shape[0]):
            com = center_of_mass(detector_calibration_frames[i])
            x_com.append(com[0])
            y_com.append(com[1])
        
        # get the sample to detector distance
        # for that determine how much the the com has moved when the
        # detector has rotated by 1 degree. We may find this value with
        # delta or nu. Here, we do both and calculate the average. The
        # leading coefficient of the function x_com = f(delta) gives
        # how much the x_com has moved when delta has changed by one degree.

        x_com_shift = np.polynomial.polynomial.polyfit(delta, x_com, 1)[1]
        y_com_shift = np.polynomial.polynomial.polyfit(nu, y_com, 1)[1]

        angle1, angle2 = nu, delta
        if sdd_estimate is None:
            sdd_estimate = (
                (1 / 2)
                * (1 / np.tan(np.pi / 180))
                * (x_com_shift + y_com_shift)
                * 55e-6
            )

        if verbose:
            print("[INFO] First estimate of sdd: {}\n".format(sdd_estimate))
        pretty_print(
            "[INFO] Processing to detector calibration using area_detector_calib"
        )
        parameter_list, _ = xu.analysis.sample_align.area_detector_calib(
            angle1,
            angle2,
            detector_calibration_frames,
            ["z-", "y-"],
            "x+",
            start=(pixel_size_x, pixel_size_y, sdd_estimate, 0, 0, 0, 0),
            fix=(True, True, False, False, False, False, True),
            wl=xu.en2lam(energy),
        )

        parameters = {
            "cch1": parameter_list[0],
            "cch2": parameter_list[1],
            "pwidth1": parameter_list[2],
            "pwidth2": parameter_list[3],
            "distance": parameter_list[4],
            "tiltazimuth": parameter_list[5],
            "tilt": parameter_list[6],
            "detrot": parameter_list[7],
            "outerangle_offset": parameter_list[8],
        }

        if verbose:
            pretty_print("Computed parameters")
            for key, value in parameters.items():
                print(
                    f"{key} = {value}"
                )
        if show:
            fig1, ax1 = plt.subplots(1, 1, figsize=(6, 4))
            fig2, axes2 = plt.subplots(1, 2)
            ax1.imshow(np.log10(detector_calibration_frames.sum(axis=0)))
            axes2[0].plot(delta, x_com)
            axes2[0].set_xlabel("delta")
            axes2[0].set_ylabel("COM in x")

            axes2[1].plot(nu, y_com)
            axes2[1].set_xlabel("nu")
            axes2[1].set_ylabel("COM in y")
            fig1.tight_layout()
            fig2.tight_layout()
        
        return parameters


class Interpolator3D:
    """
    A class to handle 3D interpolations using the
    RegularGridInterpolator of scipy.interpolate. This class deals with the 
    shape of the target space based on the shape in the original space and the
    given transfer matrix.
    """
    def __init__(
            self,
            original_shape: Union[tuple, np.ndarray, list],
            original_to_target_matrix: np.ndarray,
            target_voxel_size: Union[tuple, np.ndarray, list, float]=None
    ):

        self.original_shape = original_shape

        if target_voxel_size is None:
            self.target_voxel_size = np.linalg.norm(
                original_to_target_matrix, axis=1
            )
        elif isinstance(target_voxel_size, (float, int)):
            self.target_voxel_size = np.repeat(target_voxel_size, 3)
        else:
            self.target_voxel_size = target_voxel_size

        self.original_to_target_matrix = original_to_target_matrix
        
        # invert the provided rotation matrix
        target_to_original_matrix = np.linalg.inv(original_to_target_matrix)

        self.extents = None

        # initialize the grid in the target space
        self.target_grid = None
        self._init_target_grid()

        # rotate the target space grid to the orginal space
        self.target_grid_in_original_space = self._rotate_grid_axis(
            target_to_original_matrix,
            *self.target_grid
        )

    def _init_target_grid(self) -> None:
        """
        Initialize the target space grid by finding the extent of the 
        original space grid in the target space.
        """

        grid_axis0, grid_axis1, grid_axis2 = self.zero_centered_meshgrid(
            self.original_shape
        )
        
        grid_axis0, grid_axis1, grid_axis2 = self._rotate_grid_axis(
            self.original_to_target_matrix,
            grid_axis0, grid_axis1, grid_axis2
        )

        self._find_extents(grid_axis0, grid_axis1, grid_axis2)

        print(
            "[INFO] the extent in the target space of a regular grid defined "
            f"in the original space with a shape of {self.original_shape} is "
            f"{self.extents}"
        )

        # define a regular grid in the target space with the computed extent
        self.target_grid = self.zero_centered_meshgrid(
            shape=self.extents,
            scale=self.target_voxel_size
        )

    @staticmethod
    def zero_centered_meshgrid(
            shape: Union[np.ndarray, list, tuple],
            scale: Optional[Union[np.ndarray, list, tuple]]=None
    ) -> Tuple[np.ndarray, np.ndarray, np.ndarray]:
        """
        Return the a zero-centered meshgrid with the 'ij' indexing numpy
        convention.
        """

        if scale is None:
            scale = [1, 1, 1]

        return np.meshgrid(
            np.arange(-shape[0]//2, shape[0]//2, 1) * scale[0],
            np.arange(-shape[1]//2, shape[1]//2, 1) * scale[1],
            np.arange(-shape[2]//2, shape[2]//2, 1) * scale[2],
            indexing="ij"
        )

    def _rotate_grid_axis(
            self,
            transfer_matrix: np.ndarray,
            grid_axis0: np.ndarray,
            grid_axis1: np.ndarray,
            grid_axis2: np.ndarray
    ) -> Tuple[np.ndarray, np.ndarray, np.ndarray]:
        """Rotate the grid axes to the target space."""

        rotated_grid_axis0 = (
                transfer_matrix[0, 0] * grid_axis0
                + transfer_matrix[0, 1] * grid_axis1
                + transfer_matrix[0, 2] * grid_axis2
        )
        rotated_grid_axis1 = (
            transfer_matrix[1, 0] * grid_axis0
            + transfer_matrix[1, 1] * grid_axis1
            + transfer_matrix[1, 2] * grid_axis2
        )

        rotated_grid_axis2 = (
            transfer_matrix[2, 0] * grid_axis0
            + transfer_matrix[2, 1] * grid_axis1
            + transfer_matrix[2, 2] * grid_axis2
        )

        return rotated_grid_axis0, rotated_grid_axis1, rotated_grid_axis2
    
    def _find_extents(
            self,
            grid_axis0: np.ndarray,
            grid_axis1: np.ndarray,
            grid_axis2: np.ndarray
    ) -> None:
        """Find the extents in the 3D of a given tuple of grid."""
        extent_axis0 = int(
            np.rint(
                (grid_axis0.max() - grid_axis0.min())
                / self.target_voxel_size[0]
            )
        )
        extent_axis1 = int(
            np.rint(
                (grid_axis1.max() - grid_axis1.min())
                / self.target_voxel_size[1])
        )
        extent_axis2 = int(
            np.rint(
                (grid_axis2.max() - grid_axis2.min())
                / self.target_voxel_size[2])
        )
        self.extents = extent_axis0, extent_axis1, extent_axis2
    
    def __call__(self, data: np.ndarray) -> np.ndarray:
        """
        Override the __call__ function. When called, the class
        instance runs the interpolation.
        """
        rgi = RegularGridInterpolator(
            (
                np.arange(-data.shape[0]//2, data.shape[0]//2, 1),
                np.arange(-data.shape[1]//2, data.shape[1]//2, 1),
                np.arange(-data.shape[2]//2, data.shape[2]//2, 1),
            ),
            data,
            method="linear",
            bounds_error=False,
            fill_value=0,
        )

        # find the interpolated value of the grid which was defined in the 
        # target space and then rotated to the original space
        interpolated_data = rgi(
            np.concatenate(
                (
                    self.target_grid_in_original_space[0].reshape(
                        (1, self.target_grid_in_original_space[0].size)
                    ),
                    self.target_grid_in_original_space[1].reshape(
                        (1, self.target_grid_in_original_space[1].size)
                    ),
                    self.target_grid_in_original_space[2].reshape(
                        (1, self.target_grid_in_original_space[2].size)
                    )
                )
            ).transpose()
        )

        # reshape the volume back to its original shape, thus each voxel 
        # goes back to its initial position
        interpolated_data = interpolated_data.reshape(
            (self.extents[0], self.extents[1], self.extents[2])
        ).astype(interpolated_data.dtype)

        return interpolated_data<|MERGE_RESOLUTION|>--- conflicted
+++ resolved
@@ -650,7 +650,6 @@
                 "of 3 values or a np.ndarray of 3 values."
             )
 
-<<<<<<< HEAD
     def get_q_norm_histogram(self, q_lab_data: np.ndarray) -> tuple[np.ndarray, np.ndarray]:
         """
         This funtion calculates the magnitude of the Q vector for each position
@@ -658,18 +657,6 @@
         1D array as well as the intensities flattened to a 1D array to coresspond 
         directly with the Q norms. This can be best visualized using a histogram.
         The q_norms and data are sorted,
-=======
-    def get_q_norm_histogram(
-            self,
-            q_lab_data: np.ndarray
-    ) -> tuple[np.ndarray, np.ndarray]:
-        """
-        This funtion calculates the magnitude of the Q vector for each
-        position in reciprocal space in the lab frame. It returns the Q
-        norms as a 1D array as well as the intensities flattened to a 1D
-        array to coresspond directly with the Q norms. This can be best 
-        visualized using a histogram.
->>>>>>> 4f5e8194
         """
         try:
             grid = self.get_q_lab_regular_grid(arrangement="c")
@@ -678,14 +665,10 @@
         grid = np.reshape(grid, (grid.size//3, 3))
         q_norm = np.linalg.norm(grid, axis=1)
         flattend_intensity  =np.reshape(q_lab_data, q_lab_data.size)
-<<<<<<< HEAD
         sort_order = q_norm.argsort()
         sorted_q_norm = q_norm[sort_order]
         sorted_flat_intens =  flattend_intensity[sort_order]
         return sorted_q_norm, sorted_flat_intens
-=======
-        return q_norm, flattend_intensity
->>>>>>> 4f5e8194
 
 
     @staticmethod
